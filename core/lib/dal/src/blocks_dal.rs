--- conflicted
+++ resolved
@@ -381,14 +381,9 @@
                 bloom, priority_ops_onchain_data, \
                 predicted_commit_gas_cost, predicted_prove_gas_cost, predicted_execute_gas_cost, \
                 initial_bootloader_heap_content, used_contract_hashes, base_fee_per_gas, \
-<<<<<<< HEAD
                 l1_gas_price, l2_fair_gas_price, bootloader_code_hash, default_aa_code_hash, \
-                protocol_version, system_logs, created_at, updated_at\
-=======
-                l1_gas_price, l2_fair_gas_price, bootloader_code_hash, default_aa_code_hash, protocol_version, storage_refunds, \
-                created_at, updated_at \
->>>>>>> 33174aa5
-            ) VALUES ($1, $2, $3, $4, $5, $6, $7, $8, $9, $10, $11, $12, $13, $14, $15, $16, $17, $18, $19, $20, $21, $22, now(), now())",
+                protocol_version, system_logs, storage_refunds, created_at, updated_at \
+            ) VALUES ($1, $2, $3, $4, $5, $6, $7, $8, $9, $10, $11, $12, $13, $14, $15, $16, $17, $18, $19, $20, $21, $22, $23, now(), now())",
             header.number.0 as i64,
             header.l1_tx_count as i32,
             header.l2_tx_count as i32,
@@ -416,11 +411,8 @@
                 .default_aa
                 .as_bytes(),
             header.protocol_version.map(|v| v as i32),
-<<<<<<< HEAD
             &system_logs,
-=======
             &storage_refunds,
->>>>>>> 33174aa5
         )
         .execute(transaction.conn())
         .await?;
